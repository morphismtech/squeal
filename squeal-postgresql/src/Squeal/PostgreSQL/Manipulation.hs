{-|
Module: Squeal.PostgreSQL.Manipulation
Description: Squeal data manipulation language
Copyright: (c) Eitan Chatav, 2017
Maintainer: eitan@morphism.tech
Stability: experimental

Squeal data manipulation language.
-}

{-# LANGUAGE
    DeriveGeneric
  , FlexibleContexts
  , FlexibleInstances
  , GADTs
  , GeneralizedNewtypeDeriving
  , LambdaCase
  , MultiParamTypeClasses
  , OverloadedStrings
  , RankNTypes
  , TypeFamilies
  , TypeInType
  , TypeOperators
  , UndecidableInstances
  , UndecidableSuperClasses
#-}

module Squeal.PostgreSQL.Manipulation
  ( -- * Manipulation
    Manipulation (UnsafeManipulation, renderManipulation)
  , queryStatement
  , ColumnValue (..)
  , ReturningClause (ReturningStar, Returning)
  , ConflictClause (OnConflictDoRaise, OnConflictDoNothing, OnConflictDoUpdate)
<<<<<<< HEAD
  , UsingClause (..)
=======
  , ConflictTarget (OnConstraint, UniqueIndexOn)
>>>>>>> 8c0205d5
    -- * Insert
  , insertRows
  , insertRow
  , insertRows_
  , insertRow_
  , insertQuery
  , insertQuery_
  , renderReturningClause
  , renderConflictClause
    -- * Update
  , update
  , update_
    -- * Delete
  , deleteFrom
  , deleteFrom_
  , also
  ) where

import Control.DeepSeq
import Data.ByteString hiding (foldr)
import Data.Kind (Constraint)
import GHC.TypeLits (ErrorMessage (..), KnownSymbol, Symbol, TypeError)

import qualified Generics.SOP as SOP
import qualified GHC.Generics as GHC

import Squeal.PostgreSQL.Expression
import Squeal.PostgreSQL.Render
import Squeal.PostgreSQL.Query
import Squeal.PostgreSQL.Schema

{- |
A `Manipulation` is a statement which may modify data in the database,
but does not alter the schema. Examples are inserts, updates and deletes.
A `Query` is also considered a `Manipulation` even though it does not modify data.

simple insert:

>>> :{
let
  manipulation :: Manipulation
    '[ "tab" ::: 'Table ('[] :=>
      '[ "col1" ::: 'NoDef :=> 'NotNull 'PGint4
       , "col2" ::: 'Def :=> 'NotNull 'PGint4 ])] '[] '[]
  manipulation =
    insertRow_ #tab (Set 2 `as` #col1 :* Default `as` #col2)
in printSQL manipulation
:}
INSERT INTO "tab" ("col1", "col2") VALUES (2, DEFAULT)

parameterized insert:

>>> :{
let
  manipulation :: Manipulation
    '[ "tab" ::: 'Table ('[] :=>
      '[ "col1" ::: 'NoDef :=> 'NotNull 'PGint4
       , "col2" ::: 'NoDef :=> 'NotNull 'PGint4 ])]
    '[ 'NotNull 'PGint4, 'NotNull 'PGint4 ] '[]
  manipulation =
    insertRow_ #tab
      (Set (param @1) `as` #col1 :* Set (param @2) `as` #col2)
in printSQL manipulation
:}
INSERT INTO "tab" ("col1", "col2") VALUES (($1 :: int4), ($2 :: int4))

returning insert:

>>> :{
let
  manipulation :: Manipulation
    '[ "tab" ::: 'Table ('[] :=>
      '[ "col1" ::: 'NoDef :=> 'NotNull 'PGint4
       , "col2" ::: 'Def :=> 'NotNull 'PGint4 ])] '[]
    '["fromOnly" ::: 'NotNull 'PGint4]
  manipulation =
    insertRow #tab (Set 2 `as` #col1 :* Default `as` #col2)
      OnConflictDoRaise (Returning (#col1 `as` #fromOnly))
in printSQL manipulation
:}
INSERT INTO "tab" ("col1", "col2") VALUES (2, DEFAULT) RETURNING "col1" AS "fromOnly"

upsert:

>>> :{
let
  manipulation :: Manipulation
    '[ "tab" ::: 'Table ('[] :=>
      '[ "col1" ::: 'NoDef :=> 'NotNull 'PGint4
       , "col2" ::: 'NoDef :=> 'NotNull 'PGint4 ])]
    '[] '[ "sum" ::: 'NotNull 'PGint4]
  manipulation =
    insertRows #tab
      (Set 2 `as` #col1 :* Set 4 `as` #col2)
      [Set 6 `as` #col1 :* Set 8 `as` #col2]
      (OnConflictDoUpdate
        (UniqueIndexOn #col1)
        (Set 2 `as` #col1)
        [#existing ! #col1 .== #excluded ! #col2])
      (Returning $ (#col1 + #col2) `as` #sum)
in printSQL manipulation
:}
INSERT INTO "tab" AS existing ("col1", "col2") VALUES (2, 4), (6, 8) ON CONFLICT ("col1") DO UPDATE SET "col1" = 2 WHERE ("existing"."col1" = "excluded"."col2") RETURNING ("col1" + "col2") AS "sum"

query insert:

>>> :{
let
  manipulation :: Manipulation
    '[ "tab" ::: 'Table ('[] :=>
      '[ "col1" ::: 'NoDef :=> 'NotNull 'PGint4
       , "col2" ::: 'NoDef :=> 'NotNull 'PGint4
       ])
     , "other_tab" ::: 'Table ('[] :=>
      '[ "col1" ::: 'NoDef :=> 'NotNull 'PGint4
       , "col2" ::: 'NoDef :=> 'NotNull 'PGint4
       ])
     ] '[] '[]
  manipulation =
    insertQuery_ #tab
      (selectStar (from (table (#other_tab `as` #t))))
in printSQL manipulation
:}
INSERT INTO "tab" SELECT * FROM "other_tab" AS "t"

update:

>>> :{
let
  manipulation :: Manipulation
    '[ "tab" ::: 'Table ('[] :=>
      '[ "col1" ::: 'NoDef :=> 'NotNull 'PGint4
       , "col2" ::: 'NoDef :=> 'NotNull 'PGint4 ])] '[] '[]
  manipulation =
    update_ #tab (Set 2 `as` #col1)
      (#col1 ./= #col2)
in printSQL manipulation
:}
UPDATE "tab" SET "col1" = 2 WHERE ("col1" <> "col2")

delete:

>>> :{
let
  manipulation :: Manipulation
    '[ "tab" ::: 'Table ('[] :=>
      '[ "col1" ::: 'NoDef :=> 'NotNull 'PGint4
       , "col2" ::: 'NoDef :=> 'NotNull 'PGint4 ])] '[]
    '[ "col1" ::: 'NotNull 'PGint4
     , "col2" ::: 'NotNull 'PGint4 ]
  manipulation = deleteFrom #tab NoUsing (#col1 .== #col2) ReturningStar
in printSQL manipulation
:}
DELETE FROM "tab" WHERE ("col1" = "col2") RETURNING *

delete and using clause:

>>> :{
let
  manipulation :: Manipulation
    '[ "tab" ::: 'Table ('[] :=>
      '[ "col1" ::: 'NoDef :=> 'NotNull 'PGint4
       , "col2" ::: 'NoDef :=> 'NotNull 'PGint4
       ])
     , "other_tab" ::: 'Table ('[] :=>
      '[ "col1" ::: 'NoDef :=> 'NotNull 'PGint4
       , "col2" ::: 'NoDef :=> 'NotNull 'PGint4
       ])
     , "third_tab" ::: 'Table ('[] :=>
       '[ "col1" ::: 'NoDef :=> 'NotNull 'PGint4
        , "col2" ::: 'NoDef :=> 'NotNull 'PGint4
        ])
     ] '[] '[]
  manipulation =
    deleteFrom #tab (Using (table #other_tab & also (table #third_tab)))
    ( (#tab ! #col2 .== #other_tab ! #col2)
    .&& (#tab ! #col2 .== #third_tab ! #col2) )
    (Returning Nil)
in printSQL manipulation
:}
DELETE FROM "tab" USING "other_tab" AS "other_tab", "third_tab" AS "third_tab" WHERE (("tab"."col2" = "other_tab"."col2") AND ("tab"."col2" = "third_tab"."col2"))

with manipulation:

>>> type ProductsTable = '[] :=> '["product" ::: 'NoDef :=> 'NotNull 'PGtext, "date" ::: 'Def :=> 'NotNull 'PGdate]

>>> :{
let
  manipulation :: Manipulation
    '[ "products" ::: 'Table ProductsTable
     , "products_deleted" ::: 'Table ProductsTable
     ] '[ 'NotNull 'PGdate] '[]
  manipulation = with
    (deleteFrom #products NoUsing (#date .< param @1) ReturningStar `as` #deleted_rows)
    (insertQuery_ #products_deleted (selectStar (from (view (#deleted_rows `as` #t)))))
in printSQL manipulation
:}
WITH "deleted_rows" AS (DELETE FROM "products" WHERE ("date" < ($1 :: date)) RETURNING *) INSERT INTO "products_deleted" SELECT * FROM "deleted_rows" AS "t"
-}

newtype Manipulation
  (schema :: SchemaType)
  (params :: [NullityType])
  (columns :: RowType)
    = UnsafeManipulation { renderManipulation :: ByteString }
    deriving (GHC.Generic,Show,Eq,Ord,NFData)
instance RenderSQL (Manipulation schema params columns) where
  renderSQL = renderManipulation
instance With Manipulation where
  with Done manip = manip
  with (cte :>> ctes) manip = UnsafeManipulation $
    "WITH" <+> renderCommonTableExpressions renderManipulation cte ctes
    <+> renderManipulation manip

-- | Convert a `Query` into a `Manipulation`.
queryStatement
  :: Query schema params columns
  -> Manipulation schema params columns
queryStatement q = UnsafeManipulation $ renderQuery q

{-----------------------------------------
INSERT statements
-----------------------------------------}

-- | Insert multiple rows.
--
-- When a table is created, it contains no data. The first thing to do
-- before a database can be of much use is to insert data. Data is
-- conceptually inserted one row at a time. Of course you can also insert
-- more than one row, but there is no way to insert less than one row.
-- Even if you know only some column values, a complete row must be created.
insertRows
  :: ( SOP.SListI columns
     , SOP.SListI results
     , Has tab schema ('Table table)
     , row ~ TableToRow table
     , columns ~ TableToColumns table )
  => Alias tab -- ^ table to insert into
  -> NP (Aliased (ColumnValue schema '[] params)) columns -- ^ row to insert
  -> [NP (Aliased (ColumnValue schema '[] params)) columns] -- ^ more rows to insert
  -> ConflictClause schema table params
  -- ^ what to do in case of constraint conflict
  -> ReturningClause schema params row results -- ^ results to return
  -> Manipulation schema params results
insertRows tab rw rws conflict returning = UnsafeManipulation $
  "INSERT" <+> "INTO" <+> renderAlias tab
    <>  renderConflictAlias conflict
    <+> parenthesized (renderCommaSeparated renderAliasPart rw)
    <+> "VALUES"
    <+> commaSeparated
          ( parenthesized
          . renderCommaSeparated renderColumnValuePart <$> rw:rws )
    <> renderConflictClause conflict
    <> renderReturningClause returning
    where
      renderAliasPart, renderColumnValuePart
        :: Aliased (ColumnValue schema '[] params) ty -> ByteString
      renderAliasPart (_ `As` name) = renderAlias name
      renderColumnValuePart (value `As` _) = case value of
        Default -> "DEFAULT"
        Set expression -> renderExpression expression

-- | Insert a single row.
insertRow
  :: ( SOP.SListI columns
     , SOP.SListI results
     , Has tab schema ('Table table)
     , row ~ TableToRow table
     , columns ~ TableToColumns table )
  => Alias tab -- ^ table to insert into
  -> NP (Aliased (ColumnValue schema '[] params)) columns -- ^ row to insert
  -> ConflictClause schema table params
  -- ^ what to do in case of constraint conflict
  -> ReturningClause schema params row results -- ^ results to return
  -> Manipulation schema params results
insertRow tab rw = insertRows tab rw []

-- | Insert multiple rows returning `Nil` and raising an error on conflicts.
insertRows_
  :: ( SOP.SListI columns
     , Has tab schema ('Table table)
     , columns ~ TableToColumns table )
  => Alias tab -- ^ table to insert into
  -> NP (Aliased (ColumnValue schema '[] params)) columns -- ^ row to insert
  -> [NP (Aliased (ColumnValue schema '[] params)) columns] -- ^ more rows to insert
  -> Manipulation schema params '[]
insertRows_ tab rw rws =
  insertRows tab rw rws OnConflictDoRaise (Returning Nil)

-- | Insert a single row returning `Nil` and raising an error on conflicts.
insertRow_
  :: ( SOP.SListI columns
     , Has tab schema ('Table table)
     , columns ~ TableToColumns table )
  => Alias tab -- ^ table to insert into
  -> NP (Aliased (ColumnValue schema '[] params)) columns -- ^ row to insert
  -> Manipulation schema params '[]
insertRow_ tab rw = insertRow tab rw OnConflictDoRaise (Returning Nil)

-- | Insert a `Query`.
insertQuery
  :: ( SOP.SListI columns
     , SOP.SListI results
     , Has tab schema ('Table table)
     , row ~ TableToRow table
     , columns ~ TableToColumns table )
  => Alias tab -- ^ table to insert into
  -> Query schema params (TableToRow table)
  -> ConflictClause schema table params
  -- ^ what to do in case of constraint conflict
  -> ReturningClause schema params row results -- ^ results to return
  -> Manipulation schema params results
insertQuery tab query conflict returning = UnsafeManipulation $
  "INSERT" <+> "INTO" <+> renderAlias tab
    <> renderConflictAlias conflict
    <+> renderQuery query
    <> renderConflictClause conflict
    <> renderReturningClause returning

-- | Insert a `Query` returning `Nil` and raising an error on conflicts.
insertQuery_
  :: ( SOP.SListI columns
     , Has tab schema ('Table table)
     , columns ~ TableToColumns table )
  => Alias tab -- ^ table to insert into
  -> Query schema params (TableToRow table)
  -> Manipulation schema params '[]
insertQuery_ tab query =
  insertQuery tab query OnConflictDoRaise (Returning Nil)

-- | `ColumnValue`s are values to insert or update in a row.
-- `Default` inserts or updates with the @DEFAULT@ value.
-- `Set` sets a value to be an `Expression`, which can refer to
-- existing value in the row for an update.
data ColumnValue
  (schema :: SchemaType)
  (tables :: FromType)
  (params :: [NullityType])
  (ty :: ColumnType)
  where
    Default :: ColumnValue schema tables params ('Def :=> ty)
    Set
      :: Expression schema tables 'Ungrouped params ty
      -> ColumnValue schema tables params (constraint :=> ty)

-- | A `ReturningClause` computes and return value(s) based
-- on each row actually inserted, updated or deleted. This is primarily
-- useful for obtaining values that were supplied by defaults, such as a
-- serial sequence number. However, any expression using the table's columns
-- is allowed. Only rows that were successfully inserted or updated or
-- deleted will be returned. For example, if a row was locked
-- but not updated because an `OnConflictDoUpdate` condition was not satisfied,
-- the row will not be returned. `ReturningStar` will return all columns
-- in the row. Use @Returning Nil@ in the common case where no return
-- values are desired.
data ReturningClause
  (schema :: SchemaType)
  (params :: [NullityType])
  (row0 :: RowType)
  (row1 :: RowType)
  where
    ReturningStar
      :: ReturningClause schema params row row
    Returning
      :: NP (Aliased (Expression schema '[table ::: row0] 'Ungrouped params)) row1
      -> ReturningClause schema params row0 row1

-- | Render a `ReturningClause`.
renderReturningClause
  :: SOP.SListI results
  => ReturningClause schema params columns results
  -> ByteString
renderReturningClause = \case
  ReturningStar -> " RETURNING *"
  Returning Nil -> ""
  Returning results -> " RETURNING"
    <+> renderCommaSeparated (renderAliasedAs renderExpression) results

-- | A `ConflictClause` specifies an action to perform upon a constraint
-- violation. `OnConflictDoRaise` will raise an error.
-- `OnConflictDoNothing` simply avoids inserting a row.
-- `OnConflictDoUpdate` updates the existing row that conflicts with the row
-- proposed for insertion.
data ConflictClause
  (schema :: SchemaType)
  (table :: TableType)
  (params :: [NullityType]) where
    OnConflictDoRaise :: ConflictClause schema table params
    OnConflictDoNothing :: ConflictClause schema table params
    OnConflictDoUpdate
      :: ( row ~ TableToRow table, SOP.SListI columns, columns ~ (col0 ': cols)
         , OrderedSubsetOf (TableToColumns table) columns )
      => ConflictTarget table
      -> NP (Aliased (ColumnValue schema '["existing" ::: row, "excluded" ::: row] params)) columns
      -> [Condition schema '["existing" ::: row, "excluded" ::: row] 'Ungrouped params]
      -> ConflictClause schema table params

-- | A `ConflictTarget` specifies the constraint violation that triggers an
-- `OnConflictDoUpdate`.
data ConflictTarget (table :: TableType) where
  -- | An explicitly named constraint.
  OnConstraint
    :: (Has constraintName constraints constraint)
    => Alias constraintName
    -> ConflictTarget '(constraints, columns)
  -- | Match each unique index with precisely the following columns.
  UniqueIndexOn
    :: ( HasAll columnNames columns columnTypes
       , SOP.All KnownSymbol columnNames )
    => NP Alias columnNames
    -> ConflictTarget '(constraints, columns)

-- | Render any table alias required for a `ConflictClause`.
renderConflictAlias :: ConflictClause schema table params -> ByteString
renderConflictAlias = \case
  OnConflictDoUpdate _ _ _ -> " AS existing"
  _                        -> ""

-- | Render a `ConflictClause`.
renderConflictClause
  :: SOP.SListI (TableToColumns table)
  => ConflictClause schema table params
  -> ByteString
renderConflictClause = \case
  OnConflictDoRaise -> ""
  OnConflictDoNothing -> " ON CONFLICT DO NOTHING"
  OnConflictDoUpdate target updates whs'
    -> " ON CONFLICT"
      <+> renderTarget target
      <+> "DO UPDATE SET"
      <+> renderCommaSeparated renderUpdate updates
      <> case whs' of
        [] -> ""
        wh:whs -> " WHERE" <+> renderExpression (foldr (.&&) wh whs)
      where
        renderUpdate
          :: Aliased (ColumnValue schema columns params) column
          -> ByteString
        renderUpdate = \case
          Default `As` column ->
            renderAlias column <+> "=" <+> "DEFAULT"
          Set expression `As` column ->
            renderAlias column <+> "=" <+> renderExpression expression
        renderTarget
          :: ConflictTarget table
          -> ByteString
        renderTarget = \case
          OnConstraint name ->
            "ON CONSTRAINT" <+> renderAlias name
          UniqueIndexOn columns ->
            parenthesized (commaSeparated (renderAliases columns))

{-----------------------------------------
UPDATE statements
-----------------------------------------}

-- In order to guide type inference, also enforces that a key appearing in
-- the common subset prefix of both sup and sub maps to the same value (type).
type family OrderedSubsetOf'
    (origSup :: [(Symbol, a)]) (origSub :: [(Symbol, a)])
    (sup     :: [(Symbol, a)]) (sub     :: [(Symbol, a)])
    :: Constraint where
  OrderedSubsetOf' _ _ _ '[] = ()
  OrderedSubsetOf' sup sub ('(xk, xv) ': xs) ('(xk, yv) ': ys) =
    (xv ~ yv, OrderedSubsetOf' sup sub xs ys)
  OrderedSubsetOf' sup sub (x ': xs) (y ': ys) =
    OrderedSubsetOf' sup sub xs (y ': ys)
  OrderedSubsetOf' sup sub '[] _ = TypeError
    (     'Text "The type"
    ':$$: 'ShowType sub
    ':$$: 'Text "is not an ordered subset of"
    ':$$: 'ShowType sup)

class    (OrderedSubsetOf' sup sub sup sub) => OrderedSubsetOf sup sub where
instance (OrderedSubsetOf' sup sub sup sub) => OrderedSubsetOf sup sub where

-- | An `update` command changes the values of the specified columns
-- in all rows that satisfy the condition.
update
  :: ( SOP.SListI columns
     , SOP.SListI results
     , Has tab schema ('Table table)
     , row ~ TableToRow table
     , columns ~ (col0 ': cols)
     , OrderedSubsetOf (TableToColumns table) columns )
  => Alias tab -- ^ table to update
  -> (forall t. NP (Aliased (ColumnValue schema '[t ::: row] params)) columns)
  -- ^ modified values to replace old values
  -> (forall t. Condition schema '[t ::: row] 'Ungrouped params)
  -- ^ condition under which to perform update on a row
  -> ReturningClause schema params row results -- ^ results to return
  -> Manipulation schema params results
update tab columns wh returning = UnsafeManipulation $
  "UPDATE"
  <+> renderAlias tab
  <+> "SET"
  <+> renderCommaSeparated renderUpdate columns
  <+> "WHERE" <+> renderExpression wh
  <> renderReturningClause returning
  where
    renderUpdate
      :: Aliased (ColumnValue schema columns params) column
      -> ByteString
    renderUpdate = \case
      Default `As` column ->
        renderAlias column <+> "=" <+> "DEFAULT"
      Set expression `As` column ->
        renderAlias column <+> "=" <+> renderExpression expression

-- | Update a row returning `Nil`.
update_
  :: ( SOP.SListI columns
     , Has tab schema ('Table table)
     , row ~ TableToRow table
     , columns ~ (col0 ': cols)
     , OrderedSubsetOf (TableToColumns table) columns )
  => Alias tab -- ^ table to update
  -> (forall t. NP (Aliased (ColumnValue schema '[t ::: row] params)) columns)
  -- ^ modified values to replace old values
  -> (forall t. Condition schema '[t ::: row] 'Ungrouped params)
  -- ^ condition under which to perform update on a row
  -> Manipulation schema params '[]
update_ tab columns wh = update tab columns wh (Returning Nil)

{-----------------------------------------
DELETE statements
-----------------------------------------}

data UsingClause schema params from where
  NoUsing :: UsingClause schema params '[]
  Using
    :: FromClause schema params from
    -> UsingClause schema params from

-- | Delete rows from a table.
deleteFrom
  :: ( SOP.SListI results
     , Has tab schema ('Table table)
     , row ~ TableToRow table
     , columns ~ TableToColumns table )
  => Alias tab -- ^ table to delete from
  -> UsingClause schema params from
  -- ^-- tables to add to the scope - more tables can be added through `also`.
  -> Condition schema (tab ::: row ': from) 'Ungrouped params
  -- ^ condition under which to delete a row
  -> ReturningClause schema params row results -- ^ results to return
  -> Manipulation schema params results
deleteFrom tgt uses cond returning =
  let renderUsing NoUsing = mempty
      renderUsing (Using fc) = "USING" <+> renderFromClause fc <> " "
  in UnsafeManipulation $
    "DELETE FROM" <+> renderAlias tgt
    <+> renderUsing uses
    <> "WHERE" <+> renderExpression cond
    <> renderReturningClause returning

-- | Delete rows returning `Nil`.
deleteFrom_
  :: ( Has tab schema ('Table table)
     , row ~ TableToRow table
     , columns ~ TableToColumns table )
  => Alias tab -- ^ table to delete from
  -> UsingClause schema params from
  -- ^-- tables to add to the scope - more tables can be added through `also`.
  -> Condition schema (tab ::: row ': from) 'Ungrouped params
  -- ^ condition under which to delete a row
  -> Manipulation schema params '[]
deleteFrom_ tab uses wh = deleteFrom tab uses wh (Returning Nil)

-- | This has the behaviour of a cartesian product, taking all
-- possible combinations between @left@ and @right@ - exactly like a
-- CROSS JOIN. Used when no "CROSS JOIN" syntax is required but simply
-- a comma separated list of tables. Typical case is the `USING` clause
-- of a DELETE query.
also
  :: FromClause schema params right
  -- ^ right
  -> FromClause schema params left
  -- ^ left
  -> FromClause schema params (Join left right)
also right left = UnsafeFromClause $
  renderFromClause left <> "," <+> renderFromClause right<|MERGE_RESOLUTION|>--- conflicted
+++ resolved
@@ -32,11 +32,8 @@
   , ColumnValue (..)
   , ReturningClause (ReturningStar, Returning)
   , ConflictClause (OnConflictDoRaise, OnConflictDoNothing, OnConflictDoUpdate)
-<<<<<<< HEAD
   , UsingClause (..)
-=======
   , ConflictTarget (OnConstraint, UniqueIndexOn)
->>>>>>> 8c0205d5
     -- * Insert
   , insertRows
   , insertRow
