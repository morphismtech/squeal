--- conflicted
+++ resolved
@@ -34,9 +34,7 @@
     , postgresql-binary >= 0.12.2
     , postgresql-libpq >= 0.9.4.2
     , squeal-postgresql >= 0.7.0.1
-<<<<<<< HEAD
     , text >= 1.2.3.2
-    , unliftio >= 0.2.12.1
 
 test-suite properties
   default-language: Haskell2010
@@ -54,7 +52,4 @@
     , squeal-postgresql
     , squeal-postgresql-ltree
     , time >= 1.9.3
-    , with-utf8 >= 1.0
-=======
-    , text >= 1.2.3.2
->>>>>>> a9579c68
+    , with-utf8 >= 1.0